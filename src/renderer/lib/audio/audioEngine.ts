--- conflicted
+++ resolved
@@ -9,10 +9,9 @@
   SoundBlueprint
 } from './audioBlueprints';
 import * as Tone from 'tone';
-<<<<<<< HEAD
+
 import { backspaceSwoosh } from "@/renderer/lib/audio/keys/backspace.ts";
-=======
->>>>>>> eaa10bc1
+
 
 interface ExtendedWindow extends Window {
   AudioContext?: typeof AudioContext
@@ -40,7 +39,7 @@
   private constructor() {
     /* linter-disable-line no-empty-function */
   }
-  
+
   public initialize(): void {
     if (this.audioContext) return
     const extendedWindow = window as unknown as ExtendedWindow
@@ -69,11 +68,8 @@
       });
       this.keystrokeSynth.connect(this.mainGain);
 
-<<<<<<< HEAD
       this.registerInstrument('backspace', backspaceSwoosh);
 
-=======
->>>>>>> eaa10bc1
       console.log('AudioEngine Initialized.')
     } else {
       console.error('Web Audio API is not supported in this browser.')
@@ -201,11 +197,7 @@
       nodes.compressor = new Tone.Compressor(blueprint.compressor);
       effectsChain.push(nodes.compressor);
     }
-<<<<<<< HEAD
-
-=======
-    
->>>>>>> eaa10bc1
+
     // Create sources and connect them through the chain to the envelope
     const sources = blueprint.sources.map((sourceBp) => {
       let sourceNode: Tone.Noise | Tone.Oscillator;
@@ -249,11 +241,7 @@
         max: blueprint.lfo.depth,
       });
       lfo.type = blueprint.lfo.type;
-<<<<<<< HEAD
-
-=======
-      
->>>>>>> eaa10bc1
+
       const { target, param } = blueprint.lfo.affects;
 
       switch (target) {
@@ -282,7 +270,6 @@
   public static getInstance(): AudioEngine {
     if (!AudioEngine.instance) {
       AudioEngine.instance = new AudioEngine()
-<<<<<<< HEAD
     }
     return AudioEngine.instance
   }
@@ -315,8 +302,6 @@
           this.initialize();
         });
       this.audioContext = null;
-=======
->>>>>>> eaa10bc1
     }
     return true;
   }
@@ -324,10 +309,9 @@
   public async ensureActiveContext(): Promise<void> {
     if (this.audioContext && this.audioContext.state === 'suspended') {
       // Tone.start() will resume the underlying AudioContext.
-<<<<<<< HEAD
+
       this.audioContext?.resume();
-=======
->>>>>>> eaa10bc1
+
       await Tone.start();
     }
   }
